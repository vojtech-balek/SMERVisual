from pathlib import Path
from tkinter import Image
import pandas as pd
import base64
from os import PathLike
from typing import Union
from sklearn.linear_model import LogisticRegression
import numpy as np
import torch
from openai import OpenAI
from transformers import AutoModelForCausalLM, AutoTokenizer, AutoModel
from transformers import MllamaForConditionalGeneration, AutoProcessor
import os
from sklearn.model_selection import train_test_split
import re
import spacy
import matplotlib.pyplot as plt
import seaborn as sns
from tqdm import tqdm
from lime.lime_text import LimeTextExplainer
<<<<<<< HEAD
import requests
=======
from PIL import Image
import cv2
from typing import Union, Optional, List
from os import PathLike

>>>>>>> 11832d85

class ImageClassifier:
    def __init__(self, openai_model=None, openai_embedding=None, openai_key=None,
                 local_model_path=None, local_embedding_path=None, bound_boxes = False):
        """
        Initialize the ImageClassifier with OpenAI API or a local model.
        :param use_openai: Boolean flag to determine whether to use OpenAI API or a local model.
        :param openai_key: API key for OpenAI (required if use_openai is True).
        :param local_model_path: Custom local model object to be used (required if use_openai is False).
        """
        self.top_10_words = []
        self.df_AOPC = None
        self.top_10_words = []
        self.logreg_model = None
        self.model_host = "openai" if openai_model else "local"
        self.embedding_length = 0
        if self.model_host == "openai":
            if not openai_key:
                raise ValueError("OpenAI key must be provided when using OpenAI API.")
            if not openai_model:
                raise ValueError("OpenAI model must be provided when using OpenAI API.")
            self.open_ai_key = openai_key
            self.open_ai_model = openai_model
            self.openai_embedding = openai_embedding

        else:
            if not local_model_path:
                raise ValueError("Local model must be provided when not using OpenAI API.")

            self.tokenizer = AutoTokenizer.from_pretrained(local_model_path)
            self.local_embedding = local_embedding_path
            self.model = MllamaForConditionalGeneration.from_pretrained(
                local_model_path,
                torch_dtype=torch.bfloat16,
                device_map="auto",
            )
            self.processor = AutoProcessor.from_pretrained(local_model_path)

    def __call__(self, data: Union[str, PathLike],
                 system_prompt='You are a helpful assistant to help users describe images.',
                 user_prompt='Describe this image in 7 words. '
                             'Be concise, try to maximize the information about the image.', verbose=False):
        self.system_prompt = system_prompt
        self.user_prompt = user_prompt
        self.data_folder = data
        self.dataset = pd.DataFrame(getattr(self, f"_{self.model_host}_image_description")(),
                                    columns=['Image', 'Description', 'Embedding', 'Label'])
        self.embedding_length = len(self.dataset['Embedding'].iloc[0])
        self.dataset['Aggregated_embedding'] = self.dataset['Embedding'].apply(self._aggregate_embeddings)
        self.dataset.to_csv('embedded_dataset.csv')
        self.classify_with_logreg()
        self.plot_important_words()
        self.plot_aopc()
        self.dataset.to_csv('embedded_dataset.csv')

    def _openai_image_description(self) -> Union[str, None]:
        """
        Generate image description with the use of OpenAI API.
        :param prompt: Text specification of the instruction for the LLM.
        :type prompt: str
        :return: Text description of the image if no exception occurs, None otherwise
        """
        self.client = OpenAI(api_key=self.open_ai_key)

        for file, label in self._get_image_files_with_class(self.data_folder):
            encoded_image = self._encode_image(file)
            try:
                response = self.client.chat.completions.create(
                    model=self.open_ai_model,
                    messages=[
                        {
                            "role": "user",
                            "content": [
                                {
                                    "type": "text",
                                    "text": self.user_prompt
                                },
                                {
                                    "type": "image_url",
                                    "image_url":
                                        {
                                            "url": f"data:image/png;base64,{encoded_image}"
                                        }
                                },
                            ],
                        }
                    ],
                    max_tokens=20,
                )

                # Extract and yield the description
                yield file, response.choices[0].message.content, self._get_openai_embeddings(
                    response.choices[0].message.content), label
            except Exception as e:
                print(f'Error: {e}')
                yield file, None, np.zeros(self.embedding_length)

    def _local_image_description(self) -> Union[str, None]:
        """
        Generate image description using the local Hugging Face transformer model.
        :param file: Path to the image file.
        :param prompt: Text prompt for the model.
        :return: Generated description.
        """
        for file, label in self._get_image_files_with_class(self.data_folder):
            try:
                encoded_image = Image.open(file)
                message = [
                    {
                        "role": "user",  # menim veci
                        "content": [
                            {"type": "text", "text": self.system_prompt}]
                    },
                    {
                        "role": "user",
                        "content": [
                            {
                                "type": "image"
                            },
                            {
                                "type": "text",
                                "text": self.user_prompt
                            },

                        ]
                    }

                ]
                input_text = self.processor.apply_chat_template(message, add_generation_prompt=True)
                inputs = self.processor(
                    encoded_image,
                    input_text,
                    add_special_tokens=False,
                    return_tensors="pt"
                ).to(self.model.device)

                output = self.model.generate(**inputs, max_new_tokens=30)
                decoded_output = self.tokenizer.decode(output[0], skip_special_tokens=True).strip()
                decoded_output = decoded_output.strip()
                decoded_output = decoded_output.split('assistant\n\n')[1]
                torch.cuda.empty_cache()
                del output
                yield file, decoded_output, self._get_local_embeddings(decoded_output), label

            except Exception as e:
                print(f'Error: {e}')
                return None

    def _get_openai_embeddings(self, sentence: str) -> np.array:
        """
        Generate embeddings for the image's word description using openai.
        :param sentence: Word description of an image.
        :type sentence: str
        :return: Embedding of appropriate length
        """
        words = sentence.split()
        embeddings = []

        for word in words:
            try:
                response = self.client.embeddings.create(
                    input=word,
                    model=self.openai_embedding
                )
                embeddings.append(list(response.data[0].embedding))
            except Exception as e:
                print(f"Error generating embedding for '{word}': {e}")

        # If embeddings are successfully generated, return them; otherwise, return zeros
        if embeddings:
            return embeddings
        else:
            return np.zeros(self.embedding_length)

    def _get_local_embeddings(self, sentence: str) -> np.array:
        """
        Generate embeddings for the image's word description.
        :param sentence: Word description of an image.
        :type sentence: str
        :return: Embedding of appropriate length
        """
        self.bert_tokenizer = AutoTokenizer.from_pretrained(self.local_embedding)
        self.embedding_model = AutoModel.from_pretrained(self.local_embedding)
        self.device = torch.device('cpu' if torch.cuda.is_available() else 'cpu')
        self.embedding_model.to(self.device)
        embeddings = []
        for word in sentence.split():
            inputs = self.bert_tokenizer(word, return_tensors='pt', padding=True, truncation=True, max_length=512)
            inputs = {key: value.to(self.device) for key, value in inputs.items()}  # Move inputs to GPU
            with torch.no_grad():
                outputs = self.embedding_model(**inputs)
            # Get the embeddings from the [CLS] token
            embeddings.append(
                np.squeeze(outputs.last_hidden_state[:, 0, :].cpu().numpy()))  # Move embeddings back to CPU
        return embeddings

    def classify_with_logreg(self):
        """Use logistic regression to classify the instances and get feature weights."""
        # Extract features and labels
        X = np.stack(self.dataset['Aggregated_embedding'].values)
        y = self.dataset['Label']

        X_train, X_test, y_train, y_test = train_test_split(X, y, test_size=0.2, random_state=42)

        # Train a Logistic Regression classifier
        self.logreg_model = LogisticRegression()
        self.logreg_model.fit(X_train, y_train)

        accuracy = self.logreg_model.score(X_test, y_test)
        print("Accuracy:", accuracy)
        self.dataset['Feature_Importance'] = None  # Initialize column
        self.dataset['Sorted_Words_by_Importance'] = None

        for idx in range(len(self.dataset)):
            description = self.dataset.Description[idx]

            # Get the original prediction probability
            original_embeddings = []
            words = description.split()
            word_indices = [description.split().index(word) for word in words if word in description.split()]
            word_embeddings = [self.dataset['Embedding'].iloc[idx][i] for i in word_indices]

            if word_embeddings:
                original_aggregated_embedding = np.mean(word_embeddings, axis=0)
            else:
                original_aggregated_embedding = np.zeros_like(self.dataset['Embedding'].iloc[idx][0])

            original_embeddings.append(original_aggregated_embedding)
            original_embeddings = np.array(original_embeddings)

            original_prob = self.logreg_model.predict_proba(original_embeddings)[0]
            importance_scores = {}

            for word in words:
                perturbed_text = ' '.join(w for w in words if w != word)
                perturbed_words = perturbed_text.split()
                perturbed_word_indices = [description.split().index(w) for w in perturbed_words if
                                          w in description.split()]
                perturbed_word_embeddings = [self.dataset['Embedding'].iloc[idx][i] for i in perturbed_word_indices]

                if perturbed_word_embeddings:
                    perturbed_aggregated_embedding = np.mean(perturbed_word_embeddings, axis=0)
                else:
                    perturbed_aggregated_embedding = np.zeros_like(self.dataset['Embedding'].iloc[idx][0])

                perturbed_embeddings = np.array([perturbed_aggregated_embedding])
                perturbed_prob = self.logreg_model.predict_proba(perturbed_embeddings)[0]
                drop = original_prob - perturbed_prob

                target_class = self.dataset.Label[idx]
                class_index = self.logreg_model.classes_.tolist().index(target_class)
                importance_scores[word] = drop[class_index]

            # Sort words by importance score
            sorted_importance = sorted(importance_scores.items(), key=lambda x: x[1], reverse=True)
            importance_str = ','.join(f"{word}:{score:.4f}" for word, score in sorted_importance)
            self.dataset.at[idx, 'Feature_Importance'] = importance_str

            sorted_words_list = [word for word, score in sorted_importance]
            sorted_words_str = ','.join(sorted_words_list)
            self.dataset.at[idx, 'Sorted_Words_by_Importance'] = sorted_words_str

        self.dataset['Sorted_Words_by_Importance_processed'] = self.dataset['Sorted_Words_by_Importance'].apply(
            self._preprocess_text)

        self.df_AOPC = self.dataset[X_train.shape[0] + 1:].reset_index(drop=True)

    def plot_aopc(self):
        """
        Plot Average Output Probability Change (AOPC) as a function of iteratively removing important words,
        with calculations for both SMER and LIME explanations within a single loop.
        """
        max_K = 6  # Maximum number of top words to remove
        avg_drops_SMER = []
        avg_drops_LIME = []
        explainer = LimeTextExplainer(class_names=self.dataset['Label'].unique())

        for K in tqdm(range(1, max_K + 1)):
            drops_SMER = []
            drops_LIME = []

            for idx, row in self.df_AOPC.iterrows():
                description = row['Description']
                word_to_index = {word: i for i, word in enumerate(description.split())}

                # Calculate original probability for both SMER and LIME
                original_word_indices = [i for word, i in word_to_index.items()]
                original_embeddings = [np.array(row['Embedding'][i]) for i in original_word_indices]
<<<<<<< HEAD
                original_aggregated_embedding = np.mean(original_embeddings, axis=0) if original_embeddings else np.zeros(self.embedding_length)
=======
                original_aggregated_embedding = np.mean(original_embeddings,
                                                        axis=0) if original_embeddings else np.zeros(VECTOR_SIZE)
>>>>>>> 11832d85
                original_probs = self.logreg_model.predict_proba([original_aggregated_embedding])[0]
                original_class = np.argmax(original_probs)
                original_prob = original_probs[original_class]

                # --- SMER Calculation ---
                altered_text_SMER = description
                for _ in range(K):
                    word_importances = {}
                    words_SMER = altered_text_SMER.split()

                    # Calculate importance of each word (SMER)
                    for word in words_SMER:
                        temp_text = ' '.join(w for w in words_SMER if w != word)
                        temp_word_indices = [word_to_index[w] for w in temp_text.split() if w in word_to_index]
                        temp_embeddings = [np.array(row['Embedding'][i]) for i in temp_word_indices]
<<<<<<< HEAD
                        temp_aggregated_embedding = np.mean(temp_embeddings, axis=0) if temp_embeddings else np.zeros(self.embedding_length)
=======
                        temp_aggregated_embedding = np.mean(temp_embeddings, axis=0) if temp_embeddings else np.zeros(
                            VECTOR_SIZE)
>>>>>>> 11832d85
                        temp_prob = self.logreg_model.predict_proba([temp_aggregated_embedding])[0][original_class]

                        # Calculate the drop in probability
                        word_importances[word] = original_prob - temp_prob

                    if word_importances:
                        most_important_word = max(word_importances, key=word_importances.get)
                        altered_text_SMER = ' '.join(w for w in altered_text_SMER.split() if w != most_important_word)

                        altered_word_indices = [word_to_index[w] for w in altered_text_SMER.split() if
                                                w in word_to_index]
                        altered_embeddings = [np.array(row['Embedding'][i]) for i in altered_word_indices]
<<<<<<< HEAD
                        altered_aggregated_embedding = np.mean(altered_embeddings, axis=0) if altered_embeddings else np.zeros(self.embedding_length)
                        altered_prob = self.logreg_model.predict_proba([altered_aggregated_embedding])[0][original_class]
=======
                        altered_aggregated_embedding = np.mean(altered_embeddings,
                                                               axis=0) if altered_embeddings else np.zeros(VECTOR_SIZE)
                        altered_prob = self.logreg_model.predict_proba([altered_aggregated_embedding])[0][
                            original_class]
>>>>>>> 11832d85
                    else:
                        altered_prob = original_prob

                    # Calculate and store the drop for SMER
                    drop_SMER = original_prob - altered_prob
                    drops_SMER.append(drop_SMER)

                # --- LIME Calculation ---
                exp = explainer.explain_instance(description, lambda texts: self.logreg_model.predict_proba(
                    [np.mean([np.array(row['Embedding'][i]) for i in range(len(row['Embedding']))], axis=0)
                     for text in texts]), num_features=len(description.split()))

                importance_scores = {word: abs(score) for word, score in exp.as_list()}
                altered_text_LIME = description

                for _ in range(K):
                    words_LIME = altered_text_LIME.split()

                    # Find and remove the most important word (LIME)
                    if importance_scores:
                        most_important_word = max(importance_scores, key=importance_scores.get)
                        altered_text_LIME = ' '.join(w for w in words_LIME if w != most_important_word)

<<<<<<< HEAD
                        altered_word_indices = [description.split().index(w) for w in altered_text_LIME.split() if w in description.split()]
                        altered_embeddings = [row['Embedding'][i] for i in altered_word_indices if i < len(row['Embedding'])]
                        altered_aggregated_embedding = np.mean(altered_embeddings, axis=0) if altered_embeddings else np.zeros(self.embedding_length)
=======
                        altered_word_indices = [description.split().index(w) for w in altered_text_LIME.split() if
                                                w in description.split()]
                        altered_embeddings = [row['Embedding'][i] for i in altered_word_indices if
                                              i < len(row['Embedding'])]
                        altered_aggregated_embedding = np.mean(altered_embeddings,
                                                               axis=0) if altered_embeddings else np.zeros(VECTOR_SIZE)
>>>>>>> 11832d85
                        altered_probs = self.logreg_model.predict_proba([altered_aggregated_embedding])[0]
                        altered_prob_LIME = altered_probs[original_class]

                        # Remove the word from importance_scores to avoid selecting it again
                        importance_scores.pop(most_important_word, None)
                    else:
                        altered_prob_LIME = original_prob

                    # Calculate and store the drop for LIME
                    drop_LIME = original_prob - altered_prob_LIME
                    drops_LIME.append(drop_LIME)

            avg_drops_SMER.append(np.mean(drops_SMER))
            avg_drops_LIME.append(np.mean(drops_LIME))

        # Plot both SMER and LIME AOPC results
        plt.figure(figsize=(10, 6))
        plt.plot(range(1, max_K + 1), avg_drops_SMER, marker='o', label='SMER AOPC')
        plt.plot(range(1, max_K + 1), avg_drops_LIME, marker='x', label='LIME AOPC')
        plt.xlabel('Number of Words Removed (K)')
        plt.ylabel('Average Output Probability Change (AOPC)')
        plt.title('AOPC vs. Number of Important Words Removed (SMER and LIME)')
        plt.legend()
        plt.grid(True)
        plt.show()

    def plot_important_words(self):
        """"""
        # Initialize a list to store the most important words
        most_important_words = []

        # Extract the most important word from each row
        for idx in range(len(self.dataset)):
            # Extract the first word from the 'Sorted_Words' column
            sorted_words = self.dataset.at[idx, 'Sorted_Words_by_Importance_processed']
            if sorted_words:
                most_important_word = sorted_words.split(',')[0].lower()
                most_important_words.append(most_important_word)

        # Create a DataFrame to count occurrences of each most important word
        importance_word_counts = pd.Series(most_important_words).value_counts().reset_index()
        importance_word_counts.columns = ['Word', 'Count']

        # Get the top 10 most important words
<<<<<<< HEAD
        self.top_10_words = importance_word_counts.head(10)
=======
        top_10_words = importance_word_counts.head(10)
        self.top_10_words = top_10_words
>>>>>>> 11832d85

        # Plotting the top 10 results
        plt.figure(figsize=(12, 8))
        sns.barplot(data=self.top_10_words, x='Word', y='Count', palette='viridis', hue='Count')
        plt.title('Top 10 Most Important Words Across Images')
        plt.xlabel('Word')
        plt.ylabel('Count')
        plt.xticks(rotation=45)
        plt.tight_layout()

        # Show plot
        plt.show()

    def _get_bound_boxes_openai(self):
        """TODO"""
        self.client = OpenAI(api_key=self.open_ai_key)

        for file, label in self._get_image_files_with_class(self.data_folder):
            try:
                # Generate an image from the OpenAI API using a prompt
                response = self.client.images.edit(
                    prompt=f"Create a bright red bounding box around one of these items, if they are present in the image: {self.top_10_words}",
                    n=1,  # Specify the number of images to generate
                    size="1024x1024",
                    image=open(file, 'rb')
                    # Define the resolution of the generated image
                )

                # Extract the generated image URL
                image_url = response['data'][0]['url']
                image_data = requests.get(image_url).content

                if not os.path.exists('smer_bounding_boxes'):
                    os.makedirs('smer_bounding_boxes')
                if not os.path.exists(f'smer_bounding_boxes/{label}'):
                    os.makedirs(f'smer_bounding_boxes/{label}')


                # Save the image
                with open(f'{file}', 'wb') as img_file:
                    img_file.write(image_data)

            except Exception as e:
                print(f'Error: {e}')

    def _get_bound_boxes_local(self):
        """TODO"""

    @staticmethod
    def _preprocess_text(text: str) -> str:
        """
        Preprocess the image descriptions.
        :param text: word description of the image
        :type text: string
        :return: lemmatized, normalized text
        """
        # Split the text on commas
        try:
            nlp = spacy.load('en_core_web_sm')
        except OSError:
            spacy.cli.download('en_core_web_sm')
            nlp = spacy.load('en_core_web_sm')

        words = text.split(',')
        lemmatized_words = []
        for word in words:
            # Strip leading/trailing whitespace
            word = word.strip()
            # Remove punctuation attached to words (e.g., periods)
            word = re.sub(r'[^\w\s]', '', word)
            # Proceed only if the word is not empty
            if word:
                doc = nlp(word)
                # Lemmatize the word
                lemma = ' '.join([token.lemma_ for token in doc])
                lemmatized_words.append(lemma)
        # Join the lemmatized words with a single comma, ignoring empty entries
        result = ','.join(lemmatized_words)
        return result

    @staticmethod
    def _encode_image(image_path: str):
        """
        Encode image to a base64 representation.
        :param image_path: Path to an aimage.
        :type image_path: str
        :return: base64 representation of the image
        """
        with open(image_path, 'rb') as image_file:
            image_data = image_file.read()
        return base64.b64encode(image_data).decode('utf-8')

    @staticmethod
    def _aggregate_embeddings(embedding_list):
        """Flatten the list of lists and take the mean along the axis"""
        return np.mean(np.array(embedding_list), axis=0)

    @staticmethod
    def _get_image_files_with_class(folder_path):
        """Load images with labels based on their parent directory name.
        :param folder_path: path to directory subfolders with images
        :type folder_path: str
        """
        valid_extensions = ('.jpg', '.jpeg', '.png', '.bmp', '.gif', '.tiff')
        for root, dirs, files in os.walk(folder_path):
            for file in files:
                if file.lower().endswith(valid_extensions) and '.ipynb_checkpoints' not in root:
                    image_path = os.path.join(root, file)
                    class_name = os.path.basename(root)

                    yield image_path, class_name

    def get_top_words(self):
        return self.top_10_words["Word"].tolist()


class BoundingBoxGenerator:
    def __init__(self,
                 data: Union[str, Path],
                 top_words: List[str],
                 openai_key: Optional[str] = None,
                 openai_model: Optional[str] = None,
                 local_model_path: Optional[str] = None):
        self.data_folder = Path(data)
        self.top_words = top_words

        self.model_host = "openai" if openai_model else "local"
        if (self.model_host == "openai"):
            if not openai_key:
                raise ValueError("OpenAI key must be provided when using OpenAI API.")
            if not openai_model:
                raise ValueError("OpenAI model must be provided when using OpenAI API.")

            self.openai_key = openai_key
            self.openai_model = openai_model
            self.client = OpenAI(api_key=self.openai_key)
        else:
            if not local_model_path:
                raise ValueError("Local model must be provided when not using OpenAI API.")

            self.tokenizer = AutoTokenizer.from_pretrained(local_model_path)
            self.model = MllamaForConditionalGeneration.from_pretrained(
                local_model_path,
                torch_dtype=torch.bfloat16,
                device_map="auto",
            )
            self.processor = AutoProcessor.from_pretrained(local_model_path)

    def __call__(self):
        for file_path, label in self._get_image_files_with_class(self.data_folder):
            if self.model_host == "openai":
                bounding_box = self._get_bounding_boxes_openai(file_path)
            else:
                bounding_box = self._get_bounding_boxes_local(file_path)

            self._save_image_with_bounding_box(file_path, label, bounding_box)

    def _get_bounding_boxes_local(self, file_path: str):
        """
        Retrieve bounding box coordinates from an image using local model.
        :param file: Path to the image file.
        :type file: str
        :return: Bounding box coordinates in the format (x_min, y_min, x_max, y_max) or None if an error occurs.
        :rtype: tuple or None
        """

        try:
            with open(file_path, "rb") as img_file:
                encoded_image = base64.b64encode(img_file.read()).decode('utf-8')

            image = Image.open(file_path).convert("RGB")
            prompt = (
                f"Provide bounding box coords for the object from {self.top_words}.\n"
                "Format: x_min, y_min, x_max, y_max with integers only."
            )

            message = [
                {
                    "role": "user",
                    "content": [
                        {"type": "text", "text": prompt},
                        {"type": "image", "data": encoded_image},
                    ]
                }
            ]
            input_text = self.processor.apply_chat_template(message, add_generation_prompt=True)
            inputs = self.processor(
                image,
                input_text,
                add_special_tokens=False,
                return_tensors="pt"
            ).to(self.model.device)

            output = self.model.generate(**inputs, max_new_tokens=80)
            decoded_output = self.tokenizer.decode(output[0], skip_special_tokens=True).strip()
            print(f"Raw bounding box response: '{decoded_output}'")  # Debug statement

            match = re.search(r'(\d+\s*,\s*\d+\s*,\s*\d+\s*,\s*\d+)', decoded_output)
            if match:
                bounding_box_text = match.group(1)
                print(f"Extracted bounding box text: '{bounding_box_text}'")  # Debug statement

                parts = bounding_box_text.split(',')
                if len(parts) != 4:
                    raise ValueError("Expected four comma-separated values for bounding box.")

                bounding_box = tuple(int(part.strip()) for part in parts)
                print(f"Parsed bounding box: {bounding_box}")  # Debug statement

                return bounding_box
            else:
                raise ValueError("No valid bounding box pattern found in the response.")

        except ValueError as ve:
            print(f"ValueError while parsing bounding box: {ve}")
            print(f"Bounding box text received: '{decoded_output}'")
            return None
        except Exception as e:
            print(f"Error: {e}")
            return None

    def _get_bounding_boxes_openai(self, file: str):
        """
        Retrieve bounding box coordinates from an image using OpenAI API.
        :param file: Path to the image file.
        :type file: str
        :return: Bounding box coordinates in the format (x_min, y_min, x_max, y_max) or None if an error occurs.
        :rtype: tuple or None
        """

        try:
            with open(file, "rb") as img_file:
                encoded_image = base64.b64encode(img_file.read()).decode('utf-8')

            response = self.client.chat.completions.create(
                model=self.openai_model,
                messages=[
                    {
                        "role": "user",
                        "content": [
                            {
                                "type": "text",
                                "text": f"Give me just one bounding box coordinates for the object most likely to be in the image from this list '{self.top_words}' ""in this image in the format: x_min, y_min, x_max, y_max, where all values are integers without any words or letters."
                            },
                            {
                                "type": "image_url",
                                "image_url": {
                                    "url": f"data:image/png;base64,{encoded_image}"
                                }
                            }
                        ]
                    }
                ],
                max_tokens=80
            )
            bounding_box_text = response.choices[0].message.content.strip()
            print(bounding_box_text)
            match = re.search(r'(\d+\s*,\s*\d+\s*,\s*\d+\s*,\s*\d+)', bounding_box_text)
            if match:
                bounding_box = match.group(1)
                print(f"Extracted bounding box text: '{bounding_box}'")  # Debug statement

                parts = bounding_box_text.split(',')
                if len(parts) != 4:
                    raise ValueError("Expected four comma-separated values for bounding box.")

                bounding_box = tuple(int(part.strip()) for part in parts)
                print(f"Parsed bounding box: {bounding_box}")  # Debug statement

                return bounding_box
            else:
                raise ValueError("No valid bounding box pattern found in the response.")

        except ValueError as ve:
            print(f"ValueError while parsing bounding box: {ve}")
            print(f"Bounding box text received: '{bounding_box_text}'")
            return None
        except Exception as e:
            print(f"Error: {e}")
            return None

    @staticmethod
    def visualize_bounding_box(image_path: str, bounding_box):
        """
        Visualize a bounding box on an image.
        :param image_path: The file path to the image to be visualized.
        :type image_path: str
        :param bounding_box: A tuple containing bounding box coordinates in the format (x_min, y_min, x_max, y_max).
        :type bounding_box: tuple
        """

        image = cv2.imread(image_path)
        image = cv2.cvtColor(image, cv2.COLOR_BGR2RGB)
        if bounding_box:
            x_min, y_min, x_max, y_max = bounding_box
            cv2.rectangle(image, (x_min, y_min), (x_max, y_max), (255, 0, 0), 2)
            plt.imshow(image)
            plt.axis("off")
            plt.show()
        else:
            print("No bounding box to visualize.")

    @staticmethod
    def _save_image_with_bounding_box(image_path: str, label: str, bounding_box):
        """
        Saves an image with a bounding box in the folder structure `smer_bounding_boxes/{label}`.

        :param image_path: Path to the original image.
        :param bounding_box: Tuple (x_min, y_min, x_max, y_max) defining the bounding box.
        :param label:
        """
        image = cv2.imread(image_path)
        image = cv2.cvtColor(image, cv2.COLOR_BGR2RGB)
        if bounding_box:
            x_min, y_min, x_max, y_max = bounding_box
            cv2.rectangle(image, (x_min, y_min), (x_max, y_max), (255, 0, 0), 2)
            output_folder = os.path.join("smer_bounding_boxes", label)
            os.makedirs(output_folder, exist_ok=True)
            output_path = os.path.join(output_folder, os.path.basename(image_path))
            cv2.imwrite(output_path, cv2.cvtColor(image, cv2.COLOR_RGB2BGR))
        else:
            print("No bounding box to visualize.")

    @staticmethod
    def _get_image_files_with_class(folder_path):
        """Load images with labels based on their parent directory name.
        :param folder_path: path to directory subfolders with images
        :type folder_path: str or PathLike
        """
        valid_extensions = ('.jpg', '.jpeg', '.png', '.bmp', '.gif', '.tiff')
        for root, dirs, files in os.walk(folder_path):
            for file in files:
                if file.lower().endswith(valid_extensions) and '.ipynb_checkpoints' not in root:
                    image_path = os.path.join(root, file)
                    class_name = os.path.basename(root)

                    yield image_path, class_name<|MERGE_RESOLUTION|>--- conflicted
+++ resolved
@@ -18,15 +18,11 @@
 import seaborn as sns
 from tqdm import tqdm
 from lime.lime_text import LimeTextExplainer
-<<<<<<< HEAD
-import requests
-=======
 from PIL import Image
 import cv2
 from typing import Union, Optional, List
 from os import PathLike
 
->>>>>>> 11832d85
 
 class ImageClassifier:
     def __init__(self, openai_model=None, openai_embedding=None, openai_key=None,
@@ -39,7 +35,6 @@
         """
         self.top_10_words = []
         self.df_AOPC = None
-        self.top_10_words = []
         self.logreg_model = None
         self.model_host = "openai" if openai_model else "local"
         self.embedding_length = 0
@@ -136,7 +131,7 @@
                 encoded_image = Image.open(file)
                 message = [
                     {
-                        "role": "user",  # menim veci
+                        "role": "system",
                         "content": [
                             {"type": "text", "text": self.system_prompt}]
                     },
@@ -315,12 +310,7 @@
                 # Calculate original probability for both SMER and LIME
                 original_word_indices = [i for word, i in word_to_index.items()]
                 original_embeddings = [np.array(row['Embedding'][i]) for i in original_word_indices]
-<<<<<<< HEAD
                 original_aggregated_embedding = np.mean(original_embeddings, axis=0) if original_embeddings else np.zeros(self.embedding_length)
-=======
-                original_aggregated_embedding = np.mean(original_embeddings,
-                                                        axis=0) if original_embeddings else np.zeros(VECTOR_SIZE)
->>>>>>> 11832d85
                 original_probs = self.logreg_model.predict_proba([original_aggregated_embedding])[0]
                 original_class = np.argmax(original_probs)
                 original_prob = original_probs[original_class]
@@ -336,12 +326,7 @@
                         temp_text = ' '.join(w for w in words_SMER if w != word)
                         temp_word_indices = [word_to_index[w] for w in temp_text.split() if w in word_to_index]
                         temp_embeddings = [np.array(row['Embedding'][i]) for i in temp_word_indices]
-<<<<<<< HEAD
                         temp_aggregated_embedding = np.mean(temp_embeddings, axis=0) if temp_embeddings else np.zeros(self.embedding_length)
-=======
-                        temp_aggregated_embedding = np.mean(temp_embeddings, axis=0) if temp_embeddings else np.zeros(
-                            VECTOR_SIZE)
->>>>>>> 11832d85
                         temp_prob = self.logreg_model.predict_proba([temp_aggregated_embedding])[0][original_class]
 
                         # Calculate the drop in probability
@@ -354,15 +339,8 @@
                         altered_word_indices = [word_to_index[w] for w in altered_text_SMER.split() if
                                                 w in word_to_index]
                         altered_embeddings = [np.array(row['Embedding'][i]) for i in altered_word_indices]
-<<<<<<< HEAD
                         altered_aggregated_embedding = np.mean(altered_embeddings, axis=0) if altered_embeddings else np.zeros(self.embedding_length)
                         altered_prob = self.logreg_model.predict_proba([altered_aggregated_embedding])[0][original_class]
-=======
-                        altered_aggregated_embedding = np.mean(altered_embeddings,
-                                                               axis=0) if altered_embeddings else np.zeros(VECTOR_SIZE)
-                        altered_prob = self.logreg_model.predict_proba([altered_aggregated_embedding])[0][
-                            original_class]
->>>>>>> 11832d85
                     else:
                         altered_prob = original_prob
 
@@ -386,18 +364,9 @@
                         most_important_word = max(importance_scores, key=importance_scores.get)
                         altered_text_LIME = ' '.join(w for w in words_LIME if w != most_important_word)
 
-<<<<<<< HEAD
                         altered_word_indices = [description.split().index(w) for w in altered_text_LIME.split() if w in description.split()]
                         altered_embeddings = [row['Embedding'][i] for i in altered_word_indices if i < len(row['Embedding'])]
                         altered_aggregated_embedding = np.mean(altered_embeddings, axis=0) if altered_embeddings else np.zeros(self.embedding_length)
-=======
-                        altered_word_indices = [description.split().index(w) for w in altered_text_LIME.split() if
-                                                w in description.split()]
-                        altered_embeddings = [row['Embedding'][i] for i in altered_word_indices if
-                                              i < len(row['Embedding'])]
-                        altered_aggregated_embedding = np.mean(altered_embeddings,
-                                                               axis=0) if altered_embeddings else np.zeros(VECTOR_SIZE)
->>>>>>> 11832d85
                         altered_probs = self.logreg_model.predict_proba([altered_aggregated_embedding])[0]
                         altered_prob_LIME = altered_probs[original_class]
 
@@ -442,12 +411,7 @@
         importance_word_counts.columns = ['Word', 'Count']
 
         # Get the top 10 most important words
-<<<<<<< HEAD
         self.top_10_words = importance_word_counts.head(10)
-=======
-        top_10_words = importance_word_counts.head(10)
-        self.top_10_words = top_10_words
->>>>>>> 11832d85
 
         # Plotting the top 10 results
         plt.figure(figsize=(12, 8))
@@ -463,35 +427,6 @@
 
     def _get_bound_boxes_openai(self):
         """TODO"""
-        self.client = OpenAI(api_key=self.open_ai_key)
-
-        for file, label in self._get_image_files_with_class(self.data_folder):
-            try:
-                # Generate an image from the OpenAI API using a prompt
-                response = self.client.images.edit(
-                    prompt=f"Create a bright red bounding box around one of these items, if they are present in the image: {self.top_10_words}",
-                    n=1,  # Specify the number of images to generate
-                    size="1024x1024",
-                    image=open(file, 'rb')
-                    # Define the resolution of the generated image
-                )
-
-                # Extract the generated image URL
-                image_url = response['data'][0]['url']
-                image_data = requests.get(image_url).content
-
-                if not os.path.exists('smer_bounding_boxes'):
-                    os.makedirs('smer_bounding_boxes')
-                if not os.path.exists(f'smer_bounding_boxes/{label}'):
-                    os.makedirs(f'smer_bounding_boxes/{label}')
-
-
-                # Save the image
-                with open(f'{file}', 'wb') as img_file:
-                    img_file.write(image_data)
-
-            except Exception as e:
-                print(f'Error: {e}')
 
     def _get_bound_boxes_local(self):
         """TODO"""

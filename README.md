--- conflicted
+++ resolved
@@ -69,11 +69,7 @@
 X_train = np.stack(embeddings_df["aggregated_embedding"].values)
 y_train = embeddings_df["label"]
 
-<<<<<<< HEAD
-# Train logistic regression model
-=======
 # Train a logistic regression model
->>>>>>> c2e909c4
 logreg_model = LogisticRegression()
 logreg_model.fit(X_train, y_train)
 
@@ -130,5 +126,4 @@
 ## **License**
 SMERVisual is released under the **MIT License**.
 
----
-```+---